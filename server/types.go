package server

import (
	"heckel.io/ntfy/auth"
	"net/http"
	"net/netip"
	"time"

	"heckel.io/ntfy/util"
)

// List of possible events
const (
	openEvent        = "open"
	keepaliveEvent   = "keepalive"
	messageEvent     = "message"
	pollRequestEvent = "poll_request"
)

const (
	messageIDLength = 12
)

// message represents a message published to a topic
type message struct {
	ID         string      `json:"id"`    // Random message ID
	Time       int64       `json:"time"`  // Unix time in seconds
	Event      string      `json:"event"` // One of the above
	Topic      string      `json:"topic"`
	Title      string      `json:"title,omitempty"`
	Message    string      `json:"message,omitempty"`
	Priority   int         `json:"priority,omitempty"`
	Tags       []string    `json:"tags,omitempty"`
	Click      string      `json:"click,omitempty"`
	Icon       string      `json:"icon,omitempty"`
	Actions    []*action   `json:"actions,omitempty"`
	Attachment *attachment `json:"attachment,omitempty"`
	PollID     string      `json:"poll_id,omitempty"`
	Encoding   string      `json:"encoding,omitempty"` // empty for raw UTF-8, or "base64" for encoded bytes
	Sender     netip.Addr  `json:"-"`                  // IP address of uploader, used for rate limiting
	User       string      `json:"-"`                  // Username of the uploader, used to associated attachments
}

type attachment struct {
	Name    string `json:"name"`
	Type    string `json:"type,omitempty"`
	Size    int64  `json:"size,omitempty"`
	Expires int64  `json:"expires,omitempty"`
	URL     string `json:"url"`
}

type action struct {
	ID      string            `json:"id"`
	Action  string            `json:"action"`            // "view", "broadcast", or "http"
	Label   string            `json:"label"`             // action button label
	Clear   bool              `json:"clear"`             // clear notification after successful execution
	URL     string            `json:"url,omitempty"`     // used in "view" and "http" actions
	Method  string            `json:"method,omitempty"`  // used in "http" action, default is POST (!)
	Headers map[string]string `json:"headers,omitempty"` // used in "http" action
	Body    string            `json:"body,omitempty"`    // used in "http" action
	Intent  string            `json:"intent,omitempty"`  // used in "broadcast" action
	Extras  map[string]string `json:"extras,omitempty"`  // used in "broadcast" action
}

func newAction() *action {
	return &action{
		Headers: make(map[string]string),
		Extras:  make(map[string]string),
	}
}

// publishMessage is used as input when publishing as JSON
type publishMessage struct {
	Topic    string   `json:"topic"`
	Title    string   `json:"title"`
	Message  string   `json:"message"`
	Priority int      `json:"priority"`
	Tags     []string `json:"tags"`
	Click    string   `json:"click"`
	Icon     string   `json:"icon"`
	Actions  []action `json:"actions"`
	Attach   string   `json:"attach"`
	Filename string   `json:"filename"`
	Email    string   `json:"email"`
	Delay    string   `json:"delay"`
}

// messageEncoder is a function that knows how to encode a message
type messageEncoder func(msg *message) (string, error)

// newMessage creates a new message with the current timestamp
func newMessage(event, topic, msg string) *message {
	return &message{
		ID:      util.RandomString(messageIDLength),
		Time:    time.Now().Unix(),
		Event:   event,
		Topic:   topic,
		Message: msg,
	}
}

// newOpenMessage is a convenience method to create an open message
func newOpenMessage(topic string) *message {
	return newMessage(openEvent, topic, "")
}

// newKeepaliveMessage is a convenience method to create a keepalive message
func newKeepaliveMessage(topic string) *message {
	return newMessage(keepaliveEvent, topic, "")
}

// newDefaultMessage is a convenience method to create a notification message
func newDefaultMessage(topic, msg string) *message {
	return newMessage(messageEvent, topic, msg)
}

// newPollRequestMessage is a convenience method to create a poll request message
func newPollRequestMessage(topic, pollID string) *message {
	m := newMessage(pollRequestEvent, topic, newMessageBody)
	m.PollID = pollID
	return m
}

func validMessageID(s string) bool {
	return util.ValidRandomString(s, messageIDLength)
}

type sinceMarker struct {
	time time.Time
	id   string
}

func newSinceTime(timestamp int64) sinceMarker {
	return sinceMarker{time.Unix(timestamp, 0), ""}
}

func newSinceID(id string) sinceMarker {
	return sinceMarker{time.Unix(0, 0), id}
}

func (t sinceMarker) IsAll() bool {
	return t == sinceAllMessages
}

func (t sinceMarker) IsNone() bool {
	return t == sinceNoMessages
}

func (t sinceMarker) IsID() bool {
	return t.id != ""
}

func (t sinceMarker) Time() time.Time {
	return t.time
}

func (t sinceMarker) ID() string {
	return t.id
}

var (
	sinceAllMessages = sinceMarker{time.Unix(0, 0), ""}
	sinceNoMessages  = sinceMarker{time.Unix(1, 0), ""}
)

type queryFilter struct {
	ID       string
	Message  string
	Title    string
	Tags     []string
	Priority []int
}

func parseQueryFilters(r *http.Request) (*queryFilter, error) {
	idFilter := readParam(r, "x-id", "id")
	messageFilter := readParam(r, "x-message", "message", "m")
	titleFilter := readParam(r, "x-title", "title", "t")
	tagsFilter := util.SplitNoEmpty(readParam(r, "x-tags", "tags", "tag", "ta"), ",")
	priorityFilter := make([]int, 0)
	for _, p := range util.SplitNoEmpty(readParam(r, "x-priority", "priority", "prio", "p"), ",") {
		priority, err := util.ParsePriority(p)
		if err != nil {
			return nil, errHTTPBadRequestPriorityInvalid
		}
		priorityFilter = append(priorityFilter, priority)
	}
	return &queryFilter{
		ID:       idFilter,
		Message:  messageFilter,
		Title:    titleFilter,
		Tags:     tagsFilter,
		Priority: priorityFilter,
	}, nil
}

func (q *queryFilter) Pass(msg *message) bool {
	if msg.Event != messageEvent {
		return true // filters only apply to messages
	} else if q.ID != "" && msg.ID != q.ID {
		return false
	} else if q.Message != "" && msg.Message != q.Message {
		return false
	} else if q.Title != "" && msg.Title != q.Title {
		return false
	}
	messagePriority := msg.Priority
	if messagePriority == 0 {
		messagePriority = 3 // For query filters, default priority (3) is the same as "not set" (0)
	}
	if len(q.Priority) > 0 && !util.Contains(q.Priority, messagePriority) {
		return false
	}
	if len(q.Tags) > 0 && !util.ContainsAll(msg.Tags, q.Tags) {
		return false
	}
	return true
}

<<<<<<< HEAD
type apiAccountCreateRequest struct {
	Username string `json:"username"`
	Password string `json:"password"`
}

type apiAccountTokenResponse struct {
	Token string `json:"token"`
}

type apiAccountPlan struct {
	Code       string `json:"code"`
	Upgradable bool   `json:"upgradable"`
}

type apiAccountLimits struct {
	Basis               string `json:"basis"` // "ip", "role" or "plan"
	Messages            int64  `json:"messages"`
	Emails              int64  `json:"emails"`
	AttachmentTotalSize int64  `json:"attachment_total_size"`
	AttachmentFileSize  int64  `json:"attachment_file_size"`
}

type apiAccountStats struct {
	Messages                     int64 `json:"messages"`
	MessagesRemaining            int64 `json:"messages_remaining"`
	Emails                       int64 `json:"emails"`
	EmailsRemaining              int64 `json:"emails_remaining"`
	AttachmentTotalSize          int64 `json:"attachment_total_size"`
	AttachmentTotalSizeRemaining int64 `json:"attachment_total_size_remaining"`
}

type apiAccountSettingsResponse struct {
	Username      string                      `json:"username"`
	Role          string                      `json:"role,omitempty"`
	Language      string                      `json:"language,omitempty"`
	Notification  *auth.UserNotificationPrefs `json:"notification,omitempty"`
	Subscriptions []*auth.UserSubscription    `json:"subscriptions,omitempty"`
	Plan          *apiAccountPlan             `json:"plan,omitempty"`
	Limits        *apiAccountLimits           `json:"limits,omitempty"`
	Stats         *apiAccountStats            `json:"stats,omitempty"`
=======
type apiHealthResponse struct {
	Healthy bool `json:"healthy"`
>>>>>>> dd282963
}<|MERGE_RESOLUTION|>--- conflicted
+++ resolved
@@ -216,7 +216,10 @@
 	return true
 }
 
-<<<<<<< HEAD
+type apiHealthResponse struct {
+	Healthy bool `json:"healthy"`
+}
+
 type apiAccountCreateRequest struct {
 	Username string `json:"username"`
 	Password string `json:"password"`
@@ -257,8 +260,4 @@
 	Plan          *apiAccountPlan             `json:"plan,omitempty"`
 	Limits        *apiAccountLimits           `json:"limits,omitempty"`
 	Stats         *apiAccountStats            `json:"stats,omitempty"`
-=======
-type apiHealthResponse struct {
-	Healthy bool `json:"healthy"`
->>>>>>> dd282963
 }