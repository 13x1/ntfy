--- conflicted
+++ resolved
@@ -592,27 +592,6 @@
     file_get_contents('https://ntfy.sh/mywebhook/publish?message=Webhook+triggered&priority=high&tags=warning,skull');
     ```
 
-<<<<<<< HEAD
-## Send files + URLs
-```
-curl -T image.jpg ntfy.sh/howdy
-
-curl \
-    -T flower.jpg \
-    -H "Message: Here's a flower for you" \
-    -H "Filename: flower.jpg" \
-    ntfy.sh/howdy
-
-curl \
-    -T files.zip \
-    "ntfy.sh/howdy?m=Important+documents+attached"
-
-curl \
-    -d "A link for you" \
-    -H "Link: https://unifiedpush.org" \
-    "ntfy.sh/howdy"
-```
-=======
 ## Click action
 You can define which URL to open when a notification is clicked. This may be useful if your notification is related 
 to a Zabbix alert or a transaction that you'd like to provide the deep-link for. Tapping the notification will open
@@ -679,7 +658,26 @@
         ]
     ]));
     ```
->>>>>>> 7a7e7ca3
+
+## Send files + URLs
+```
+curl -T image.jpg ntfy.sh/howdy
+
+curl \
+    -T flower.jpg \
+    -H "Message: Here's a flower for you" \
+    -H "Filename: flower.jpg" \
+    ntfy.sh/howdy
+
+curl \
+    -T files.zip \
+    "ntfy.sh/howdy?m=Important+documents+attached"
+
+curl \
+    -d "A link for you" \
+    -H "Link: https://unifiedpush.org" \
+    "ntfy.sh/howdy"
+```
 
 ## E-mail notifications
 You can forward messages to e-mail by specifying an address in the header. This can be useful for messages that 
@@ -972,11 +970,8 @@
 | `X-Priority` | `Priority`, `prio`, `p` | [Message priority](#message-priority) |
 | `X-Tags` | `Tags`, `Tag`, `ta` | [Tags and emojis](#tags-emojis) |
 | `X-Delay` | `Delay`, `X-At`, `At`, `X-In`, `In` | Timestamp or duration for [delayed delivery](#scheduled-delivery) |
-<<<<<<< HEAD
+| `X-Click` | `Click` | URL to open when [notification is clicked](#click-action) |
 | `X-Filename` | `Filename`, `file`, `f` | XXXXXXXXXXXXXXXX |
-=======
-| `X-Click` | `Click` | URL to open when [notification is clicked](#click-action) |
->>>>>>> 7a7e7ca3
 | `X-Email` | `X-E-Mail`, `Email`, `E-Mail`, `mail`, `e` | E-mail address for [e-mail notifications](#e-mail-notifications) |
 | `X-Cache` | `Cache` | Allows disabling [message caching](#message-caching) |
 | `X-Firebase` | `Firebase` | Allows disabling [sending to Firebase](#disable-firebase) |
